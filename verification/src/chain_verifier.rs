//! Bitcoin chain verifier

use std::collections::BTreeSet;
use db::{self, BlockRef, BlockLocation, IndexedBlock};
use network::Magic;
use script::Script;
use super::{Verify, VerificationResult, Chain, Error, TransactionError, ContinueVerify};
use {chain, utils};
use primitives::H256;

const BLOCK_MAX_FUTURE: i64 = 2 * 60 * 60; // 2 hours
const COINBASE_MATURITY: u32 = 100; // 2 hours
const MAX_BLOCK_SIGOPS: usize = 20000;
const MAX_BLOCK_SIZE: usize = 1000000;

pub struct ChainVerifier {
	store: db::SharedStore,
	verify_p2sh: bool,
	verify_clocktimeverify: bool,
	skip_pow: bool,
	skip_sig: bool,
	network: Magic,
}

impl ChainVerifier {
	pub fn new(store: db::SharedStore, network: Magic) -> Self {
		ChainVerifier {
			store: store,
			verify_p2sh: false,
			verify_clocktimeverify: false,
			skip_pow: false,
			skip_sig: false,
			network: network,
		}
	}

	#[cfg(test)]
	pub fn pow_skip(mut self) -> Self {
		self.skip_pow = true;
		self
	}

	#[cfg(test)]
	pub fn signatures_skip(mut self) -> Self {
		self.skip_sig = true;
		self
	}

	pub fn verify_p2sh(mut self, verify: bool) -> Self {
		self.verify_p2sh = verify;
		self
	}

	pub fn verify_clocktimeverify(mut self, verify: bool) -> Self {
		self.verify_clocktimeverify = verify;
		self
	}

<<<<<<< HEAD
	fn ordered_verify(&self, block: &db::IndexedBlock, at_height: u32) -> Result<(), Error> {
=======
	/// Returns previous transaction output.
	/// NOTE: This function expects all previous blocks to be already in database.
	fn previous_transaction_output(&self, block: &chain::Block, prevout: &chain::OutPoint) -> Option<chain::TransactionOutput> {
		self.store.transaction(&prevout.hash)
			.as_ref()
			.or_else(|| block.transactions.iter().find(|t| t.hash() == prevout.hash))
			.and_then(|tx| tx.outputs.iter().nth(prevout.index as usize).cloned())
	}

	/// Returns number of transaction signature operations.
	/// NOTE: This function expects all previous blocks to be already in database.
	fn transaction_sigops(&self, block: &chain::Block, transaction: &chain::Transaction, bip16_active: bool) -> usize {
		let output_sigops: usize = transaction.outputs.iter().map(|output| {
			let output_script: Script = output.script_pubkey.clone().into();
			output_script.sigops_count(false)
		}).sum();

		if transaction.is_coinbase() {
			return output_sigops;
		}

		let input_sigops: usize = transaction.inputs.iter().map(|input| {
			let input_script: Script = input.script_sig.clone().into();
			let mut sigops = input_script.sigops_count(false);
			if bip16_active {
				let previous_output = self.previous_transaction_output(block, &input.previous_output)
					.expect("missing tx, out of order verification or malformed db");
				let prevout_script: Script = previous_output.script_pubkey.into();
				sigops += input_script.pay_to_script_hash_sigops(&prevout_script);
			}
			sigops
		}).sum();

		input_sigops + output_sigops
	}

	/// Returns number of block signature operations.
	/// NOTE: This function expects all previous blocks to be already in database.
	fn block_sigops(&self, block: &chain::Block) -> usize {
		// strict pay-to-script-hash signature operations count toward block
		// signature operations limit is enforced with BIP16
		let bip16_active = block.block_header.time >= self.network.consensus_params().bip16_time;
		block.transactions.iter().map(|tx| self.transaction_sigops(block, tx, bip16_active)).sum()
	}

	fn ordered_verify(&self, block: &chain::Block, at_height: u32) -> Result<(), Error> {
>>>>>>> 3eb55f04
		if !block.is_final(at_height) {
			return Err(Error::NonFinalBlock);
		}

		// transaction verification including number of signature operations checking
		if self.block_sigops(block) > MAX_BLOCK_SIGOPS {
			return Err(Error::MaximumSigops);
		}

		let block_hash = block.hash();
		let consensus_params = self.network.consensus_params();

		// check that difficulty matches the adjusted level
		if let Some(work) = self.work_required(block, at_height) {
			if !self.skip_pow && work != block.header().nbits {
				trace!(target: "verification", "pow verification error at height: {}", at_height);
				trace!(target: "verification", "expected work: {}, got {}", work, block.header().nbits);
				return Err(Error::Difficulty);
			}
		}

		let coinbase_spends = block.transactions()
			.nth(0)
			.expect("block emptyness should be checked at this point")
			.1
			.total_spends();

		// bip30
		for (tx_index, (tx_hash, tx)) in block.transactions().enumerate() {
			if let Some(meta) = self.store.transaction_meta(tx_hash) {
				if !meta.is_fully_spent() && !consensus_params.is_bip30_exception(&block_hash, at_height) {
					return Err(Error::Transaction(tx_index, TransactionError::UnspentTransactionWithTheSameHash));
				}
			}
		}

		let mut total_unspent = 0u64;
<<<<<<< HEAD
		for (tx_index, (tx_hash, tx)) in block.transactions().enumerate().skip(1) {

=======
		for (tx_index, tx) in block.transactions().iter().enumerate().skip(1) {
>>>>>>> 3eb55f04
			let mut total_claimed: u64 = 0;
			for input in &tx.inputs {
				// Coinbase maturity check
				if let Some(previous_meta) = self.store.transaction_meta(&input.previous_output.hash) {
					// check if it exists only
					// it will fail a little later if there is no transaction at all
					if previous_meta.is_coinbase() &&
						(at_height < COINBASE_MATURITY || at_height - COINBASE_MATURITY < previous_meta.height()) {
						return Err(Error::Transaction(tx_index, TransactionError::Maturity));
					}
				}

<<<<<<< HEAD
				let reference_tx = try!(

					self.store.transaction(&input.previous_output.hash)
						// todo: optimize block decomposition vec<transaction> -> hashmap<h256, transaction>
						.or(
							block.transactions()
								.skip(1)
								.find(|&(hash, tx)| hash == &input.previous_output.hash)
								.and_then(|(_, tx)| Some(tx))
								.cloned()
							)
						.ok_or(
							Error::Transaction(tx_index, TransactionError::UnknownReference(input.previous_output.hash.clone()))
						)
				);

				let output = try!(reference_tx.outputs.get(input.previous_output.index as usize)
					.ok_or(
						Error::Transaction(tx_index, TransactionError::Input(input.previous_output.index as usize))
					)
				);
=======
				let previous_output = self.previous_transaction_output(block, &input.previous_output)
					.expect("missing tx, out of order verification or malformed db");
>>>>>>> 3eb55f04

				total_claimed += previous_output.value;
			}

			let total_spends = tx.total_spends();

			if total_claimed < total_spends {
				return Err(Error::Transaction(tx_index, TransactionError::Overspend));
			}

			// total_claimed is greater than total_spends, checked above and returned otherwise, cannot overflow; qed
			total_unspent += total_claimed - total_spends;
		}

		let expected_max = utils::block_reward_satoshi(at_height) + total_unspent;
		if coinbase_spends > expected_max{
			return Err(Error::CoinbaseOverspend { expected_max: expected_max, actual: coinbase_spends });
		}

		Ok(())
	}

	fn verify_transaction(&self,
		block: &db::IndexedBlock,
		hash: &H256,
		transaction: &chain::Transaction,
		sequence: usize,
	) -> Result<(), TransactionError> {
		use script::{
			TransactionInputSigner,
			TransactionSignatureChecker,
			VerificationFlags,
			Script,
			verify_script,
		};

		if sequence == 0 {
			return Ok(());
		}

		// must not be coinbase (sequence = 0 is returned above)
		if transaction.is_coinbase() { return Err(TransactionError::MisplacedCoinbase(sequence)); }

		for (input_index, input) in transaction.inputs().iter().enumerate() {
<<<<<<< HEAD
			let store_parent_transaction = self.store.transaction(&input.previous_output.hash);
			let parent_transaction = store_parent_transaction
				.as_ref()
				.or_else(
					|| block.transactions().find(|&(hash, tx)| hash == &input.previous_output.hash)
						.and_then(|(hash, tx)| Some(tx))
				)
				.ok_or_else(|| TransactionError::Inconclusive(input.previous_output.hash.clone()))?;

			if parent_transaction.outputs.len() <= input.previous_output.index as usize {
				return Err(TransactionError::Input(input_index));
			}

=======
>>>>>>> 3eb55f04
			// signature verification
			let signer: TransactionInputSigner = transaction.clone().into();
			let paired_output = match self.previous_transaction_output(block, &input.previous_output) {
				Some(output) => output,
				_ => return Err(TransactionError::Inconclusive(input.previous_output.hash.clone()))
			};

			let checker = TransactionSignatureChecker {
				signer: signer,
				input_index: input_index,
			};
			let input: Script = input.script_sig.clone().into();
			let output: Script = paired_output.script_pubkey.into();

			let flags = VerificationFlags::default()
				.verify_p2sh(self.verify_p2sh)
				.verify_clocktimeverify(self.verify_clocktimeverify);

			// for tests only, skips as late as possible
			if self.skip_sig { continue; }

			if let Err(e) = verify_script(&input, &output, &flags, &checker) {
				trace!(target: "verification", "transaction signature verification failure: {:?}", e);
				trace!(target: "verification", "input:\n{}", input);
				trace!(target: "verification", "output:\n{}", output);
				// todo: log error here
				return Err(TransactionError::Signature(input_index))
			}
		}

		Ok(())
	}

	fn verify_block(&self, block: &db::IndexedBlock) -> VerificationResult {
		let hash = block.hash();

		// There should be at least 1 transaction
		if block.transaction_count() == 0 {
			return Err(Error::Empty);
		}

		// target difficulty threshold
		if !self.skip_pow && !utils::check_nbits(self.network.max_nbits(), &hash, block.header().nbits) {
			return Err(Error::Pow);
		}

		// check if block timestamp is not far in the future
		if utils::age(block.header().time) < -BLOCK_MAX_FUTURE {
			return Err(Error::Timestamp);
		}

		if let Some(median_timestamp) = self.median_timestamp(block) {
			if median_timestamp >= block.header().time {
				trace!(
					target: "verification", "median timestamp verification failed, median: {}, current: {}",
					median_timestamp,
					block.header().time
				);
				return Err(Error::Timestamp);
			}
		}

		// todo: serialized_size function is at least suboptimal
		let size = block.size();
		if size > MAX_BLOCK_SIZE {
			return Err(Error::Size(size))
		}

		// verify merkle root
		if block.merkle_root() != block.header().merkle_root_hash {
			return Err(Error::MerkleRoot);
		}

		let first_tx = block.transactions().nth(0).expect("transaction count is checked above to be greater than 0").1;
		// check first transaction is a coinbase transaction
		if !first_tx.is_coinbase() {
			return Err(Error::Coinbase)
		}
		// check that coinbase has a valid signature
		// is_coinbase() = true above guarantees that there is at least one input
		let coinbase_script_len = first_tx.inputs[0].script_sig.len();
		if coinbase_script_len < 2 || coinbase_script_len > 100 {
			return Err(Error::CoinbaseSignatureLength(coinbase_script_len));
		}

<<<<<<< HEAD
		// transaction verification including number of signature operations checking
		let mut block_sigops = 0;
		for (idx, (tx_hash, transaction)) in block.transactions().enumerate() {
			block_sigops += try!(
				self.verify_transaction(
					block,
					tx_hash,
					transaction,
					idx,
				).map_err(|e| Error::Transaction(idx, e))
			);

			if block_sigops > MAX_BLOCK_SIGOPS {
				return Err(Error::MaximumSigops);
			}
=======
		for (idx, transaction) in block.transactions().iter().enumerate() {
			try!(self.verify_transaction(block, transaction, idx).map_err(|e| Error::Transaction(idx, e)))
>>>>>>> 3eb55f04
		}

		// todo: pre-process projected block number once verification is parallel!
		match self.store.accepted_location(block.header()) {
			None => {
				Ok(Chain::Orphan)
			},
			Some(BlockLocation::Main(block_number)) => {
				try!(self.ordered_verify(block, block_number));
				Ok(Chain::Main)
			},
			Some(BlockLocation::Side(block_number)) => {
				try!(self.ordered_verify(block, block_number));
				Ok(Chain::Side)
			},
		}
	}

	fn median_timestamp(&self, block: &db::IndexedBlock) -> Option<u32> {
		let mut timestamps = BTreeSet::new();
		let mut block_ref = block.header().previous_header_hash.clone().into();
		// TODO: optimize it, so it does not make 11 redundant queries each time
		for _ in 0..11 {
			let previous_header = match self.store.block_header(block_ref) {
				Some(h) => h,
				None => { break; }
			};
			timestamps.insert(previous_header.time);
			block_ref = previous_header.previous_header_hash.into();
		}

		if timestamps.len() > 2 {
			let timestamps: Vec<_> = timestamps.into_iter().collect();
			Some(timestamps[timestamps.len() / 2])
		}
		else { None }
	}

	fn work_required(&self, block: &db::IndexedBlock, height: u32) -> Option<u32> {
		if height == 0 {
			return None;
		}

		let previous_ref = block.header().previous_header_hash.clone().into();
		let previous_header = self.store.block_header(previous_ref).expect("self.height != 0; qed");

		if utils::is_retarget_height(height) {
			let retarget_ref = (height - utils::RETARGETING_INTERVAL).into();
			let retarget_header = self.store.block_header(retarget_ref).expect("self.height != 0 && self.height % RETARGETING_INTERVAL == 0; qed");
			// timestamp of block(height - RETARGETING_INTERVAL)
			let retarget_timestamp = retarget_header.time;
			// timestamp of parent block
			let last_timestamp = previous_header.time;
			// nbits of last block
			let last_nbits = previous_header.nbits;

			return Some(utils::work_required_retarget(self.network.max_nbits(), retarget_timestamp, last_timestamp, last_nbits));
		}

		// TODO: if.testnet

		Some(previous_header.nbits)
	}
}

impl Verify for ChainVerifier {
	fn verify(&self, block: &db::IndexedBlock) -> VerificationResult {
		let result = self.verify_block(block);
		trace!(
			target: "verification", "Block {} (transactions: {}) verification finished. Result {:?}",
			block.hash().to_reversed_str(),
			block.transaction_count(),
			result,
		);
		result
	}
}

impl ContinueVerify for ChainVerifier {
	type State = usize;

	fn continue_verify(&self, block: &db::IndexedBlock, state: usize) -> VerificationResult {
		// verify transactions (except coinbase)
		for (idx, (tx_hash, transaction)) in block.transactions().enumerate().skip(state - 1) {
			try!(self.verify_transaction(block, tx_hash, transaction, idx).map_err(|e| Error::Transaction(idx, e)));
		}

		let _parent = match self.store.block(BlockRef::Hash(block.header().previous_header_hash.clone())) {
			Some(b) => b,
			None => { return Ok(Chain::Orphan); }
		};

		Ok(Chain::Main)
	}
}

#[cfg(test)]
mod tests {
	use std::sync::Arc;
	use db::{TestStorage, Storage, Store, BlockStapler, IndexedBlock};
	use network::Magic;
	use devtools::RandomTempPath;
	use {script, test_data};
	use super::ChainVerifier;
	use super::super::{Verify, Chain, Error, TransactionError};

	#[test]
	fn verify_orphan() {
		let storage = TestStorage::with_blocks(&vec![test_data::genesis()]);
		let b2 = test_data::block_h2();
		let verifier = ChainVerifier::new(Arc::new(storage), Magic::Testnet);

		assert_eq!(Chain::Orphan, verifier.verify(&b2.into()).unwrap());
	}

	#[test]
	fn verify_smoky() {
		let storage = TestStorage::with_blocks(&vec![test_data::genesis()]);
		let b1 = test_data::block_h1();
		let verifier = ChainVerifier::new(Arc::new(storage), Magic::Testnet);
		assert_eq!(Chain::Main, verifier.verify(&b1.into()).unwrap());
	}

	#[test]
	fn firtst_tx() {
		let storage = TestStorage::with_blocks(
			&vec![
				test_data::block_h9(),
				test_data::block_h169(),
			]
		);
		let b1 = test_data::block_h170();
		let verifier = ChainVerifier::new(Arc::new(storage), Magic::Testnet);
		assert_eq!(Chain::Main, verifier.verify(&b1.into()).unwrap());
	}

	#[test]
	fn unknown_transaction_returns_inconclusive() {
		let storage = TestStorage::with_blocks(
			&vec![
				test_data::block_h169(),
			]
		);
		let b170 = test_data::block_h170();
		let verifier = ChainVerifier::new(Arc::new(storage), Magic::Testnet);

		let should_be = Err(Error::Transaction(
			1,
			TransactionError::Inconclusive("c997a5e56e104102fa209c6a852dd90660a20b2d9c352423edce25857fcd3704".into())
		));
		assert_eq!(should_be, verifier.verify(&b170.into()));
	}

	#[test]
	fn coinbase_maturity() {

		let path = RandomTempPath::create_dir();
		let storage = Storage::new(path.as_path()).unwrap();

		let genesis = test_data::block_builder()
			.transaction()
				.coinbase()
				.output().value(50).build()
				.build()
			.merkled_header().build()
			.build();

		storage.insert_block(&genesis).unwrap();
		let genesis_coinbase = genesis.transactions()[0].hash();

		let block = test_data::block_builder()
			.transaction().coinbase().build()
			.transaction()
				.input().hash(genesis_coinbase).build()
				.build()
			.merkled_header().parent(genesis.hash()).build()
			.build();

		let verifier = ChainVerifier::new(Arc::new(storage), Magic::Testnet).pow_skip().signatures_skip();

		let expected = Err(Error::Transaction(
			1,
			TransactionError::Maturity,
		));

		assert_eq!(expected, verifier.verify(&block.into()));
	}

	#[test]
	fn non_coinbase_happy() {
		let path = RandomTempPath::create_dir();
		let storage = Storage::new(path.as_path()).unwrap();

		let genesis = test_data::block_builder()
			.transaction()
				.coinbase()
				.output().value(1).build()
				.build()
			.transaction()
				.output().value(50).build()
				.build()
			.merkled_header().build()
			.build();

		storage.insert_block(&genesis).unwrap();
		let reference_tx = genesis.transactions()[1].hash();

		let block = test_data::block_builder()
			.transaction().coinbase().build()
			.transaction()
				.input().hash(reference_tx).build()
				.build()
			.merkled_header().parent(genesis.hash()).build()
			.build();

		let verifier = ChainVerifier::new(Arc::new(storage), Magic::Testnet).pow_skip().signatures_skip();

		let expected = Ok(Chain::Main);
		assert_eq!(expected, verifier.verify(&block.into()));
	}


	#[test]
	fn transaction_references_same_block_happy() {
		let path = RandomTempPath::create_dir();
		let storage = Storage::new(path.as_path()).unwrap();

		let genesis = test_data::block_builder()
			.transaction()
				.coinbase()
				.output().value(1).build()
				.build()
			.transaction()
				.output().value(50).build()
				.build()
			.merkled_header().build()
			.build();

		storage.insert_block(&genesis).expect("Genesis should be inserted with no errors");
		let genesis_coinbase = genesis.transactions()[1].hash();

		let block = test_data::block_builder()
			.transaction().coinbase().build()
			.transaction()
				.input().hash(genesis_coinbase).build()
				.output().value(30).build()
				.output().value(20).build()
				.build()
			.derived_transaction(1, 0)
				.output().value(30).build()
				.build()
			.merkled_header().parent(genesis.hash()).build()
			.build();

		let verifier = ChainVerifier::new(Arc::new(storage), Magic::Testnet).pow_skip().signatures_skip();

		let expected = Ok(Chain::Main);
		assert_eq!(expected, verifier.verify(&block.into()));
	}

	#[test]
	fn transaction_references_same_block_overspend() {
		let path = RandomTempPath::create_dir();
		let storage = Storage::new(path.as_path()).unwrap();

		let genesis = test_data::block_builder()
			.transaction()
				.coinbase()
				.output().value(1).build()
				.build()
			.transaction()
				.output().value(50).build()
				.build()
			.merkled_header().build()
			.build();

		storage.insert_block(&genesis).expect("Genesis should be inserted with no errors");
		let genesis_coinbase = genesis.transactions()[1].hash();

		let block = test_data::block_builder()
			.transaction().coinbase().build()
			.transaction()
				.input().hash(genesis_coinbase).build()
				.output().value(30).build()
				.output().value(20).build()
				.build()
			.derived_transaction(1, 0)
				.output().value(35).build()
				.build()
			.merkled_header().parent(genesis.hash()).build()
			.build();

		let verifier = ChainVerifier::new(Arc::new(storage), Magic::Testnet).pow_skip().signatures_skip();

		let expected = Err(Error::Transaction(2, TransactionError::Overspend));
		assert_eq!(expected, verifier.verify(&block.into()));
	}

	#[test]
	#[ignore]
	fn coinbase_happy() {

		let path = RandomTempPath::create_dir();
		let storage = Storage::new(path.as_path()).unwrap();

		let genesis = test_data::block_builder()
			.transaction()
				.coinbase()
				.output().value(50).build()
				.build()
			.merkled_header().build()
			.build();

		storage.insert_block(&genesis).unwrap();
		let genesis_coinbase = genesis.transactions()[0].hash();

		// waiting 100 blocks for genesis coinbase to become valid
		for _ in 0..100 {
			storage.insert_block(
				&test_data::block_builder()
					.transaction().coinbase().build()
				.merkled_header().parent(genesis.hash()).build()
				.build()
			).expect("All dummy blocks should be inserted");
		}

		let best_hash = storage.best_block().expect("Store should have hash after all we pushed there").hash;

		let block = test_data::block_builder()
			.transaction().coinbase().build()
			.transaction()
				.input().hash(genesis_coinbase.clone()).build()
				.build()
			.merkled_header().parent(best_hash).build()
			.build();

		let verifier = ChainVerifier::new(Arc::new(storage), Magic::Testnet).pow_skip().signatures_skip();

		let expected = Ok(Chain::Main);

		assert_eq!(expected, verifier.verify(&block.into()))
	}

	#[test]
	fn sigops_overflow_block() {
		let path = RandomTempPath::create_dir();
		let storage = Storage::new(path.as_path()).unwrap();

		let genesis = test_data::block_builder()
			.transaction()
				.coinbase()
				.build()
			.transaction()
				.output().value(50).build()
				.build()
			.merkled_header().build()
			.build();

		storage.insert_block(&genesis).unwrap();
		let reference_tx = genesis.transactions()[1].hash();

		let mut builder_tx1 = script::Builder::default();
		for _ in 0..11000 {
			builder_tx1 = builder_tx1.push_opcode(script::Opcode::OP_CHECKSIG)
		}

		let mut builder_tx2 = script::Builder::default();
		for _ in 0..11000 {
			builder_tx2 = builder_tx2.push_opcode(script::Opcode::OP_CHECKSIG)
		}

		let block: IndexedBlock = test_data::block_builder()
			.transaction().coinbase().build()
			.transaction()
				.input()
					.hash(reference_tx.clone())
					.signature_bytes(builder_tx1.into_script().to_bytes())
					.build()
				.build()
			.transaction()
				.input()
					.hash(reference_tx)
					.signature_bytes(builder_tx2.into_script().to_bytes())
					.build()
				.build()
			.merkled_header().parent(genesis.hash()).build()
			.build()
			.into();

		let verifier = ChainVerifier::new(Arc::new(storage), Magic::Testnet).pow_skip().signatures_skip();

		let expected = Err(Error::MaximumSigops);
		assert_eq!(expected, verifier.verify(&block.into()));
	}

	#[test]
	fn coinbase_overspend() {

		let path = RandomTempPath::create_dir();
		let storage = Storage::new(path.as_path()).unwrap();

		let genesis = test_data::block_builder()
			.transaction().coinbase().build()
			.merkled_header().build()
			.build();
		storage.insert_block(&genesis).unwrap();

		let block: IndexedBlock = test_data::block_builder()
			.transaction()
				.coinbase()
				.output().value(5000000001).build()
				.build()
			.merkled_header().parent(genesis.hash()).build()
			.build()
			.into();

		let verifier = ChainVerifier::new(Arc::new(storage), Magic::Testnet).pow_skip().signatures_skip();

		let expected = Err(Error::CoinbaseOverspend {
			expected_max: 5000000000,
			actual: 5000000001
		});

		assert_eq!(expected, verifier.verify(&block.into()));
	}
}<|MERGE_RESOLUTION|>--- conflicted
+++ resolved
@@ -56,21 +56,18 @@
 		self
 	}
 
-<<<<<<< HEAD
-	fn ordered_verify(&self, block: &db::IndexedBlock, at_height: u32) -> Result<(), Error> {
-=======
 	/// Returns previous transaction output.
 	/// NOTE: This function expects all previous blocks to be already in database.
-	fn previous_transaction_output(&self, block: &chain::Block, prevout: &chain::OutPoint) -> Option<chain::TransactionOutput> {
+	fn previous_transaction_output(&self, block: &db::IndexedBlock, prevout: &chain::OutPoint) -> Option<chain::TransactionOutput> {
 		self.store.transaction(&prevout.hash)
 			.as_ref()
-			.or_else(|| block.transactions.iter().find(|t| t.hash() == prevout.hash))
+			.or_else(|| block.transactions().find(|&(hash, tx)| hash == &prevout.hash).and_then(|(hash, tx)| Some(tx)))
 			.and_then(|tx| tx.outputs.iter().nth(prevout.index as usize).cloned())
 	}
 
 	/// Returns number of transaction signature operations.
 	/// NOTE: This function expects all previous blocks to be already in database.
-	fn transaction_sigops(&self, block: &chain::Block, transaction: &chain::Transaction, bip16_active: bool) -> usize {
+	fn transaction_sigops(&self, block: &db::IndexedBlock, transaction: &chain::Transaction, bip16_active: bool) -> usize {
 		let output_sigops: usize = transaction.outputs.iter().map(|output| {
 			let output_script: Script = output.script_pubkey.clone().into();
 			output_script.sigops_count(false)
@@ -97,15 +94,14 @@
 
 	/// Returns number of block signature operations.
 	/// NOTE: This function expects all previous blocks to be already in database.
-	fn block_sigops(&self, block: &chain::Block) -> usize {
+	fn block_sigops(&self, block: &db::IndexedBlock) -> usize {
 		// strict pay-to-script-hash signature operations count toward block
 		// signature operations limit is enforced with BIP16
-		let bip16_active = block.block_header.time >= self.network.consensus_params().bip16_time;
-		block.transactions.iter().map(|tx| self.transaction_sigops(block, tx, bip16_active)).sum()
-	}
-
-	fn ordered_verify(&self, block: &chain::Block, at_height: u32) -> Result<(), Error> {
->>>>>>> 3eb55f04
+		let bip16_active = block.header().time >= self.network.consensus_params().bip16_time;
+		block.transactions().map(|(_, tx)| self.transaction_sigops(block, tx, bip16_active)).sum()
+	}
+
+	fn ordered_verify(&self, block: &db::IndexedBlock, at_height: u32) -> Result<(), Error> {
 		if !block.is_final(at_height) {
 			return Err(Error::NonFinalBlock);
 		}
@@ -143,12 +139,7 @@
 		}
 
 		let mut total_unspent = 0u64;
-<<<<<<< HEAD
 		for (tx_index, (tx_hash, tx)) in block.transactions().enumerate().skip(1) {
-
-=======
-		for (tx_index, tx) in block.transactions().iter().enumerate().skip(1) {
->>>>>>> 3eb55f04
 			let mut total_claimed: u64 = 0;
 			for input in &tx.inputs {
 				// Coinbase maturity check
@@ -161,32 +152,8 @@
 					}
 				}
 
-<<<<<<< HEAD
-				let reference_tx = try!(
-
-					self.store.transaction(&input.previous_output.hash)
-						// todo: optimize block decomposition vec<transaction> -> hashmap<h256, transaction>
-						.or(
-							block.transactions()
-								.skip(1)
-								.find(|&(hash, tx)| hash == &input.previous_output.hash)
-								.and_then(|(_, tx)| Some(tx))
-								.cloned()
-							)
-						.ok_or(
-							Error::Transaction(tx_index, TransactionError::UnknownReference(input.previous_output.hash.clone()))
-						)
-				);
-
-				let output = try!(reference_tx.outputs.get(input.previous_output.index as usize)
-					.ok_or(
-						Error::Transaction(tx_index, TransactionError::Input(input.previous_output.index as usize))
-					)
-				);
-=======
 				let previous_output = self.previous_transaction_output(block, &input.previous_output)
 					.expect("missing tx, out of order verification or malformed db");
->>>>>>> 3eb55f04
 
 				total_claimed += previous_output.value;
 			}
@@ -231,22 +198,6 @@
 		if transaction.is_coinbase() { return Err(TransactionError::MisplacedCoinbase(sequence)); }
 
 		for (input_index, input) in transaction.inputs().iter().enumerate() {
-<<<<<<< HEAD
-			let store_parent_transaction = self.store.transaction(&input.previous_output.hash);
-			let parent_transaction = store_parent_transaction
-				.as_ref()
-				.or_else(
-					|| block.transactions().find(|&(hash, tx)| hash == &input.previous_output.hash)
-						.and_then(|(hash, tx)| Some(tx))
-				)
-				.ok_or_else(|| TransactionError::Inconclusive(input.previous_output.hash.clone()))?;
-
-			if parent_transaction.outputs.len() <= input.previous_output.index as usize {
-				return Err(TransactionError::Input(input_index));
-			}
-
-=======
->>>>>>> 3eb55f04
 			// signature verification
 			let signer: TransactionInputSigner = transaction.clone().into();
 			let paired_output = match self.previous_transaction_output(block, &input.previous_output) {
@@ -332,26 +283,8 @@
 			return Err(Error::CoinbaseSignatureLength(coinbase_script_len));
 		}
 
-<<<<<<< HEAD
-		// transaction verification including number of signature operations checking
-		let mut block_sigops = 0;
 		for (idx, (tx_hash, transaction)) in block.transactions().enumerate() {
-			block_sigops += try!(
-				self.verify_transaction(
-					block,
-					tx_hash,
-					transaction,
-					idx,
-				).map_err(|e| Error::Transaction(idx, e))
-			);
-
-			if block_sigops > MAX_BLOCK_SIGOPS {
-				return Err(Error::MaximumSigops);
-			}
-=======
-		for (idx, transaction) in block.transactions().iter().enumerate() {
-			try!(self.verify_transaction(block, transaction, idx).map_err(|e| Error::Transaction(idx, e)))
->>>>>>> 3eb55f04
+			try!(self.verify_transaction(block, tx_hash, transaction, idx).map_err(|e| Error::Transaction(idx, e)))
 		}
 
 		// todo: pre-process projected block number once verification is parallel!
